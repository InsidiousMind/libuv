/* Copyright Joyent, Inc. and other Node contributors. All rights reserved.
 *
 * Permission is hereby granted, free of charge, to any person obtaining a copy
 * of this software and associated documentation files (the "Software"), to
 * deal in the Software without restriction, including without limitation the
 * rights to use, copy, modify, merge, publish, distribute, sublicense, and/or
 * sell copies of the Software, and to permit persons to whom the Software is
 * furnished to do so, subject to the following conditions:
 *
 * The above copyright notice and this permission notice shall be included in
 * all copies or substantial portions of the Software.
 *
 * THE SOFTWARE IS PROVIDED "AS IS", WITHOUT WARRANTY OF ANY KIND, EXPRESS OR
 * IMPLIED, INCLUDING BUT NOT LIMITED TO THE WARRANTIES OF MERCHANTABILITY,
 * FITNESS FOR A PARTICULAR PURPOSE AND NONINFRINGEMENT. IN NO EVENT SHALL THE
 * AUTHORS OR COPYRIGHT HOLDERS BE LIABLE FOR ANY CLAIM, DAMAGES OR OTHER
 * LIABILITY, WHETHER IN AN ACTION OF CONTRACT, TORT OR OTHERWISE, ARISING
 * FROM, OUT OF OR IN CONNECTION WITH THE SOFTWARE OR THE USE OR OTHER DEALINGS
 * IN THE SOFTWARE.
 */

#include <assert.h>
#include <stdlib.h>

#include "uv.h"
#include "internal.h"
#include "handle-inl.h"
#include "stream-inl.h"
#include "req-inl.h"


int uv_udp_getsockname(const uv_udp_t* handle,
                       struct sockaddr* name,
                       int* namelen) {
  int result;

  if (handle->socket == INVALID_SOCKET) {
    return UV_EINVAL;
  }

  result = getsockname(handle->socket, name, namelen);
  if (result != 0) {
    return uv_translate_sys_error(WSAGetLastError());
  }

  return 0;
}


static int uv_udp_set_socket(uv_loop_t* loop, uv_udp_t* handle, SOCKET socket,
    int family) {
  DWORD yes = 1;
  WSAPROTOCOL_INFOW info;
  int opt_len;

  if (handle->socket != INVALID_SOCKET)
    return UV_EBUSY;

  /* Set the socket to nonblocking mode */
  if (ioctlsocket(socket, FIONBIO, &yes) == SOCKET_ERROR) {
    return WSAGetLastError();
  }

  /* Make the socket non-inheritable */
  if (!SetHandleInformation((HANDLE)socket, HANDLE_FLAG_INHERIT, 0)) {
    return GetLastError();
  }

  /* Associate it with the I/O completion port. */
  /* Use uv_handle_t pointer as completion key. */
  if (CreateIoCompletionPort((HANDLE)socket,
                             loop->iocp,
                             (ULONG_PTR)socket,
                             0) == NULL) {
    return GetLastError();
  }

  /* All known Windows that support SetFileCompletionNotificationModes */
  /* have a bug that makes it impossible to use this function in */
  /* conjunction with datagram sockets. We can work around that but only */
  /* if the user is using the default UDP driver (AFD) and has no other */
  /* LSPs stacked on top. Here we check whether that is the case. */
  opt_len = (int) sizeof info;
  if (getsockopt(socket,
                 SOL_SOCKET,
                 SO_PROTOCOL_INFOW,
                 (char*) &info,
                 &opt_len) == SOCKET_ERROR) {
    return GetLastError();
  }

  if (info.ProtocolChain.ChainLen == 1) {
    if (SetFileCompletionNotificationModes((HANDLE)socket,
        FILE_SKIP_SET_EVENT_ON_HANDLE |
        FILE_SKIP_COMPLETION_PORT_ON_SUCCESS)) {
      handle->flags |= UV_HANDLE_SYNC_BYPASS_IOCP;
      handle->func_wsarecv = uv_wsarecv_workaround;
      handle->func_wsarecvfrom = uv_wsarecvfrom_workaround;
    } else if (GetLastError() != ERROR_INVALID_FUNCTION) {
      return GetLastError();
    }
  }

  handle->socket = socket;

  if (family == AF_INET6) {
    handle->flags |= UV_HANDLE_IPV6;
  } else {
    assert(!(handle->flags & UV_HANDLE_IPV6));
  }

  return 0;
}


int uv_udp_init_ex(uv_loop_t* loop, uv_udp_t* handle, unsigned int flags) {
  int domain;

  /* Use the lower 8 bits for the domain */
  domain = flags & 0xFF;
  if (domain != AF_INET && domain != AF_INET6 && domain != AF_UNSPEC)
    return UV_EINVAL;

  if (flags & ~0xFF)
    return UV_EINVAL;

  uv__handle_init(loop, (uv_handle_t*) handle, UV_UDP);
  handle->socket = INVALID_SOCKET;
  handle->reqs_pending = 0;
  handle->activecnt = 0;
  handle->func_wsarecv = WSARecv;
  handle->func_wsarecvfrom = WSARecvFrom;
  handle->send_queue_size = 0;
  handle->send_queue_count = 0;
  uv_req_init(loop, (uv_req_t*) &(handle->recv_req));
  handle->recv_req.type = UV_UDP_RECV;
  handle->recv_req.data = handle;

  /* If anything fails beyond this point we need to remove the handle from
   * the handle queue, since it was added by uv__handle_init.
   */

  if (domain != AF_UNSPEC) {
    SOCKET sock;
    DWORD err;

    sock = socket(domain, SOCK_DGRAM, 0);
    if (sock == INVALID_SOCKET) {
      err = WSAGetLastError();
      QUEUE_REMOVE(&handle->handle_queue);
      return uv_translate_sys_error(err);
    }

    err = uv_udp_set_socket(handle->loop, handle, sock, domain);
    if (err) {
      closesocket(sock);
      QUEUE_REMOVE(&handle->handle_queue);
      return uv_translate_sys_error(err);
    }
  }

  return 0;
}


int uv_udp_init(uv_loop_t* loop, uv_udp_t* handle) {
  return uv_udp_init_ex(loop, handle, AF_UNSPEC);
}


void uv_udp_close(uv_loop_t* loop, uv_udp_t* handle) {
  uv_udp_recv_stop(handle);
  closesocket(handle->socket);
  handle->socket = INVALID_SOCKET;

  uv__handle_closing(handle);

  if (handle->reqs_pending == 0) {
    uv_want_endgame(loop, (uv_handle_t*) handle);
  }
}


void uv_udp_endgame(uv_loop_t* loop, uv_udp_t* handle) {
  if (handle->flags & UV__HANDLE_CLOSING &&
      handle->reqs_pending == 0) {
    assert(!(handle->flags & UV_HANDLE_CLOSED));
    uv__handle_close(handle);
  }
}


static int uv_udp_maybe_bind(uv_udp_t* handle,
                             const struct sockaddr* addr,
                             unsigned int addrlen,
                             unsigned int flags) {
  int r;
  int err;
  DWORD no = 0;

  if (handle->flags & UV_HANDLE_BOUND)
    return 0;

  if ((flags & UV_UDP_IPV6ONLY) && addr->sa_family != AF_INET6) {
    /* UV_UDP_IPV6ONLY is supported only for IPV6 sockets */
    return ERROR_INVALID_PARAMETER;
  }

  if (handle->socket == INVALID_SOCKET) {
    SOCKET sock = socket(addr->sa_family, SOCK_DGRAM, 0);
    if (sock == INVALID_SOCKET) {
      return WSAGetLastError();
    }

    err = uv_udp_set_socket(handle->loop, handle, sock, addr->sa_family);
    if (err) {
      closesocket(sock);
      return err;
    }
  }

  if (flags & UV_UDP_REUSEADDR) {
    DWORD yes = 1;
    /* Set SO_REUSEADDR on the socket. */
    if (setsockopt(handle->socket,
                   SOL_SOCKET,
                   SO_REUSEADDR,
                   (char*) &yes,
                   sizeof yes) == SOCKET_ERROR) {
      err = WSAGetLastError();
      return err;
    }
  }

  if (addr->sa_family == AF_INET6)
    handle->flags |= UV_HANDLE_IPV6;

  if (addr->sa_family == AF_INET6 && !(flags & UV_UDP_IPV6ONLY)) {
    /* On windows IPV6ONLY is on by default. */
    /* If the user doesn't specify it libuv turns it off. */

    /* TODO: how to handle errors? This may fail if there is no ipv4 stack */
    /* available. For now we're silently ignoring the error. */
    setsockopt(handle->socket,
               IPPROTO_IPV6,
               IPV6_V6ONLY,
               (char*) &no,
               sizeof no);
  }

  r = bind(handle->socket, addr, addrlen);
  if (r == SOCKET_ERROR) {
    return WSAGetLastError();
  }

  handle->flags |= UV_HANDLE_BOUND;

  return 0;
}


static void uv_udp_queue_recv(uv_loop_t* loop, uv_udp_t* handle) {
  uv_req_t* req;
  uv_buf_t buf;
  DWORD bytes, flags;
  int result;

  assert(handle->flags & UV_HANDLE_READING);
  assert(!(handle->flags & UV_HANDLE_READ_PENDING));

  req = &handle->recv_req;
  memset(&req->u.io.overlapped, 0, sizeof(req->u.io.overlapped));

<<<<<<< HEAD
  handle->flags |= UV_HANDLE_ZERO_READ;
=======
  /*
   * Preallocate a read buffer if the number of active streams is below
   * the threshold.
  */
  if (loop->active_udp_streams < uv_active_udp_streams_threshold) {
    handle->flags &= ~UV_HANDLE_ZERO_READ;

    handle->recv_buffer = uv_buf_init(NULL, 0);
    handle->alloc_cb((uv_handle_t*) handle, 65536, &handle->recv_buffer);
    if (handle->recv_buffer.base == NULL || handle->recv_buffer.len == 0) {
      handle->recv_cb(handle, UV_ENOBUFS, &handle->recv_buffer, NULL, 0);
      return;
    }
    assert(handle->recv_buffer.base != NULL);
>>>>>>> d796bedf

  buf.base = "";
  buf.len = 0;
  flags = MSG_PEEK;

  result = handle->func_wsarecv(handle->socket,
                                (WSABUF*) &buf,
                                1,
                                &bytes,
                                &flags,
                                &req->u.io.overlapped,
                                NULL);

  if (UV_SUCCEEDED_WITHOUT_IOCP(result == 0)) {
    /* Process the req without IOCP. */
    handle->flags |= UV_HANDLE_READ_PENDING;
    req->u.io.overlapped.InternalHigh = bytes;
    handle->reqs_pending++;
    uv_insert_pending_req(loop, req);
  } else if (UV_SUCCEEDED_WITH_IOCP(result == 0)) {
    /* The req will be processed with IOCP. */
    handle->flags |= UV_HANDLE_READ_PENDING;
    handle->reqs_pending++;
  } else {
    /* Make this req pending reporting an error. */
    SET_REQ_ERROR(req, WSAGetLastError());
    uv_insert_pending_req(loop, req);
    handle->reqs_pending++;
  }
}


int uv__udp_recv_start(uv_udp_t* handle, uv_alloc_cb alloc_cb,
    uv_udp_recv_cb recv_cb) {
  uv_loop_t* loop = handle->loop;
  int err;

  if (handle->flags & UV_HANDLE_READING) {
    return WSAEALREADY;
  }

  err = uv_udp_maybe_bind(handle,
                          (const struct sockaddr*) &uv_addr_ip4_any_,
                          sizeof(uv_addr_ip4_any_),
                          0);
  if (err)
    return err;

  handle->flags |= UV_HANDLE_READING;
  INCREASE_ACTIVE_COUNT(loop, handle);

  handle->recv_cb = recv_cb;
  handle->alloc_cb = alloc_cb;

  /* If reading was stopped and then started again, there could still be a */
  /* recv request pending. */
  if (!(handle->flags & UV_HANDLE_READ_PENDING))
    uv_udp_queue_recv(loop, handle);

  return 0;
}


int uv__udp_recv_stop(uv_udp_t* handle) {
  if (handle->flags & UV_HANDLE_READING) {
    handle->flags &= ~UV_HANDLE_READING;
    DECREASE_ACTIVE_COUNT(loop, handle);
  }

  return 0;
}


static int uv__send(uv_udp_send_t* req,
                    uv_udp_t* handle,
                    const uv_buf_t bufs[],
                    unsigned int nbufs,
                    const struct sockaddr* addr,
                    unsigned int addrlen,
                    uv_udp_send_cb cb) {
  uv_loop_t* loop = handle->loop;
  DWORD result, bytes;

  uv_req_init(loop, (uv_req_t*) req);
  req->type = UV_UDP_SEND;
  req->handle = handle;
  req->cb = cb;
  memset(&req->u.io.overlapped, 0, sizeof(req->u.io.overlapped));

  result = WSASendTo(handle->socket,
                     (WSABUF*)bufs,
                     nbufs,
                     &bytes,
                     0,
                     addr,
                     addrlen,
                     &req->u.io.overlapped,
                     NULL);

  if (UV_SUCCEEDED_WITHOUT_IOCP(result == 0)) {
    /* Request completed immediately. */
    req->u.io.queued_bytes = 0;
    handle->reqs_pending++;
    handle->send_queue_size += req->u.io.queued_bytes;
    handle->send_queue_count++;
    REGISTER_HANDLE_REQ(loop, handle, req);
    uv_insert_pending_req(loop, (uv_req_t*)req);
  } else if (UV_SUCCEEDED_WITH_IOCP(result == 0)) {
    /* Request queued by the kernel. */
    req->u.io.queued_bytes = uv__count_bufs(bufs, nbufs);
    handle->reqs_pending++;
    handle->send_queue_size += req->u.io.queued_bytes;
    handle->send_queue_count++;
    REGISTER_HANDLE_REQ(loop, handle, req);
  } else {
    /* Send failed due to an error. */
    return WSAGetLastError();
  }

  return 0;
}


void uv_process_udp_recv_req(uv_loop_t* loop, uv_udp_t* handle,
    uv_req_t* req) {
  uv_buf_t buf;
  int partial;

  assert(handle->type == UV_UDP);

  handle->flags &= ~UV_HANDLE_READ_PENDING;

  if (!REQ_SUCCESS(req)) {
    DWORD err = GET_REQ_SOCK_ERROR(req);
    if (err == WSAEMSGSIZE) {
      /* Not a real error, it just indicates that the received packet */
      /* was bigger than the receive buffer. */
    } else if (err == WSAECONNRESET || err == WSAENETRESET) {
      /* A previous sendto operation failed; ignore this error. If */
      /* zero-reading we need to call WSARecv/WSARecvFrom _without_ the */
      /* MSG_PEEK flag to clear out the error queue. For nonzero reads, */
      /* immediately queue a new receive. */
      if (!(handle->flags & UV_HANDLE_ZERO_READ)) {
        goto done;
      }
    } else {
      /* A real error occurred. Report the error to the user only if we're */
      /* currently reading. */
      if (handle->flags & UV_HANDLE_READING) {
        uv_udp_recv_stop(handle);
        buf = (handle->flags & UV_HANDLE_ZERO_READ) ?
              uv_buf_init(NULL, 0) : handle->recv_buffer;
        handle->recv_cb(handle, uv_translate_sys_error(err), &buf, NULL, 0);
      }
      goto done;
    }
  }

  if (!(handle->flags & UV_HANDLE_ZERO_READ)) {
    /* Successful read */
    partial = !REQ_SUCCESS(req);
    handle->recv_cb(handle,
                    req->u.io.overlapped.InternalHigh,
                    &handle->recv_buffer,
                    (const struct sockaddr*) &handle->recv_from,
                    partial ? UV_UDP_PARTIAL : 0);
  } else if (handle->flags & UV_HANDLE_READING) {
    DWORD bytes, err, flags;
    struct sockaddr_storage from;
    int from_len;

    /* Do a nonblocking receive */
    /* TODO: try to read multiple datagrams at once. FIONREAD maybe? */
    buf = uv_buf_init(NULL, 0);
    handle->alloc_cb((uv_handle_t*) handle, 65536, &buf);
    if (buf.base == NULL || buf.len == 0) {
      handle->recv_cb(handle, UV_ENOBUFS, &buf, NULL, 0);
      goto done;
    }
    assert(buf.base != NULL);

    memset(&from, 0, sizeof from);
    from_len = sizeof from;

    flags = 0;

    if (WSARecvFrom(handle->socket,
                    (WSABUF*)&buf,
                    1,
                    &bytes,
                    &flags,
                    (struct sockaddr*) &from,
                    &from_len,
                    NULL,
                    NULL) != SOCKET_ERROR) {

      /* Message received */
      handle->recv_cb(handle, bytes, &buf, (const struct sockaddr*) &from, 0);
    } else {
      err = WSAGetLastError();
      if (err == WSAEMSGSIZE) {
        /* Message truncated */
        handle->recv_cb(handle,
                        bytes,
                        &buf,
                        (const struct sockaddr*) &from,
                        UV_UDP_PARTIAL);
      } else if (err == WSAEWOULDBLOCK) {
        /* Kernel buffer empty */
        handle->recv_cb(handle, 0, &buf, NULL, 0);
      } else if (err == WSAECONNRESET || err == WSAENETRESET) {
        /* WSAECONNRESET/WSANETRESET is ignored because this just indicates
         * that a previous sendto operation failed.
         */
        handle->recv_cb(handle, 0, &buf, NULL, 0);
      } else {
        /* Any other error that we want to report back to the user. */
        uv_udp_recv_stop(handle);
        handle->recv_cb(handle, uv_translate_sys_error(err), &buf, NULL, 0);
      }
    }
  }

done:
  /* Post another read if still reading and not closing. */
  if ((handle->flags & UV_HANDLE_READING) &&
      !(handle->flags & UV_HANDLE_READ_PENDING)) {
    uv_udp_queue_recv(loop, handle);
  }

  DECREASE_PENDING_REQ_COUNT(handle);
}


void uv_process_udp_send_req(uv_loop_t* loop, uv_udp_t* handle,
    uv_udp_send_t* req) {
  int err;

  assert(handle->type == UV_UDP);

  assert(handle->send_queue_size >= req->u.io.queued_bytes);
  assert(handle->send_queue_count >= 1);
  handle->send_queue_size -= req->u.io.queued_bytes;
  handle->send_queue_count--;

  UNREGISTER_HANDLE_REQ(loop, handle, req);

  if (req->cb) {
    err = 0;
    if (!REQ_SUCCESS(req)) {
      err = GET_REQ_SOCK_ERROR(req);
    }
    req->cb(req, uv_translate_sys_error(err));
  }

  DECREASE_PENDING_REQ_COUNT(handle);
}


static int uv__udp_set_membership4(uv_udp_t* handle,
                                   const struct sockaddr_in* multicast_addr,
                                   const char* interface_addr,
                                   uv_membership membership) {
  int err;
  int optname;
  struct ip_mreq mreq;

  if (handle->flags & UV_HANDLE_IPV6)
    return UV_EINVAL;

  /* If the socket is unbound, bind to inaddr_any. */
  err = uv_udp_maybe_bind(handle,
                          (const struct sockaddr*) &uv_addr_ip4_any_,
                          sizeof(uv_addr_ip4_any_),
                          UV_UDP_REUSEADDR);
  if (err)
    return uv_translate_sys_error(err);

  memset(&mreq, 0, sizeof mreq);

  if (interface_addr) {
    err = uv_inet_pton(AF_INET, interface_addr, &mreq.imr_interface.s_addr);
    if (err)
      return err;
  } else {
    mreq.imr_interface.s_addr = htonl(INADDR_ANY);
  }

  mreq.imr_multiaddr.s_addr = multicast_addr->sin_addr.s_addr;

  switch (membership) {
    case UV_JOIN_GROUP:
      optname = IP_ADD_MEMBERSHIP;
      break;
    case UV_LEAVE_GROUP:
      optname = IP_DROP_MEMBERSHIP;
      break;
    default:
      return UV_EINVAL;
  }

  if (setsockopt(handle->socket,
                 IPPROTO_IP,
                 optname,
                 (char*) &mreq,
                 sizeof mreq) == SOCKET_ERROR) {
    return uv_translate_sys_error(WSAGetLastError());
  }

  return 0;
}


int uv__udp_set_membership6(uv_udp_t* handle,
                            const struct sockaddr_in6* multicast_addr,
                            const char* interface_addr,
                            uv_membership membership) {
  int optname;
  int err;
  struct ipv6_mreq mreq;
  struct sockaddr_in6 addr6;

  if ((handle->flags & UV_HANDLE_BOUND) && !(handle->flags & UV_HANDLE_IPV6))
    return UV_EINVAL;

  err = uv_udp_maybe_bind(handle,
                          (const struct sockaddr*) &uv_addr_ip6_any_,
                          sizeof(uv_addr_ip6_any_),
                          UV_UDP_REUSEADDR);

  if (err)
    return uv_translate_sys_error(err);

  memset(&mreq, 0, sizeof(mreq));

  if (interface_addr) {
    if (uv_ip6_addr(interface_addr, 0, &addr6))
      return UV_EINVAL;
    mreq.ipv6mr_interface = addr6.sin6_scope_id;
  } else {
    mreq.ipv6mr_interface = 0;
  }

  mreq.ipv6mr_multiaddr = multicast_addr->sin6_addr;

  switch (membership) {
  case UV_JOIN_GROUP:
    optname = IPV6_ADD_MEMBERSHIP;
    break;
  case UV_LEAVE_GROUP:
    optname = IPV6_DROP_MEMBERSHIP;
    break;
  default:
    return UV_EINVAL;
  }

  if (setsockopt(handle->socket,
                 IPPROTO_IPV6,
                 optname,
                 (char*) &mreq,
                 sizeof mreq) == SOCKET_ERROR) {
    return uv_translate_sys_error(WSAGetLastError());
  }

  return 0;
}


int uv_udp_set_membership(uv_udp_t* handle,
                          const char* multicast_addr,
                          const char* interface_addr,
                          uv_membership membership) {
  struct sockaddr_in addr4;
  struct sockaddr_in6 addr6;

  if (uv_ip4_addr(multicast_addr, 0, &addr4) == 0)
    return uv__udp_set_membership4(handle, &addr4, interface_addr, membership);
  else if (uv_ip6_addr(multicast_addr, 0, &addr6) == 0)
    return uv__udp_set_membership6(handle, &addr6, interface_addr, membership);
  else
    return UV_EINVAL;
}


int uv_udp_set_multicast_interface(uv_udp_t* handle, const char* interface_addr) {
  struct sockaddr_storage addr_st;
  struct sockaddr_in* addr4;
  struct sockaddr_in6* addr6;

  addr4 = (struct sockaddr_in*) &addr_st;
  addr6 = (struct sockaddr_in6*) &addr_st;

  if (!interface_addr) {
    memset(&addr_st, 0, sizeof addr_st);
    if (handle->flags & UV_HANDLE_IPV6) {
      addr_st.ss_family = AF_INET6;
      addr6->sin6_scope_id = 0;
    } else {
      addr_st.ss_family = AF_INET;
      addr4->sin_addr.s_addr = htonl(INADDR_ANY);
    }
  } else if (uv_ip4_addr(interface_addr, 0, addr4) == 0) {
    /* nothing, address was parsed */
  } else if (uv_ip6_addr(interface_addr, 0, addr6) == 0) {
    /* nothing, address was parsed */
  } else {
    return UV_EINVAL;
  }

  if (!(handle->flags & UV_HANDLE_BOUND))
    return UV_EBADF;

  if (addr_st.ss_family == AF_INET) {
    if (setsockopt(handle->socket,
                   IPPROTO_IP,
                   IP_MULTICAST_IF,
                   (char*) &addr4->sin_addr,
                   sizeof(addr4->sin_addr)) == SOCKET_ERROR) {
      return uv_translate_sys_error(WSAGetLastError());
    }
  } else if (addr_st.ss_family == AF_INET6) {
    if (setsockopt(handle->socket,
                   IPPROTO_IPV6,
                   IPV6_MULTICAST_IF,
                   (char*) &addr6->sin6_scope_id,
                   sizeof(addr6->sin6_scope_id)) == SOCKET_ERROR) {
      return uv_translate_sys_error(WSAGetLastError());
    }
  } else {
    assert(0 && "unexpected address family");
    abort();
  }

  return 0;
}


int uv_udp_set_broadcast(uv_udp_t* handle, int value) {
  BOOL optval = (BOOL) value;

  if (!(handle->flags & UV_HANDLE_BOUND))
    return UV_EBADF;

  if (setsockopt(handle->socket,
                 SOL_SOCKET,
                 SO_BROADCAST,
                 (char*) &optval,
                 sizeof optval)) {
    return uv_translate_sys_error(WSAGetLastError());
  }

  return 0;
}


int uv_udp_open(uv_udp_t* handle, uv_os_sock_t sock) {
  WSAPROTOCOL_INFOW protocol_info;
  int opt_len;
  int err;

  /* Detect the address family of the socket. */
  opt_len = (int) sizeof protocol_info;
  if (getsockopt(sock,
                 SOL_SOCKET,
                 SO_PROTOCOL_INFOW,
                 (char*) &protocol_info,
                 &opt_len) == SOCKET_ERROR) {
    return uv_translate_sys_error(GetLastError());
  }

  err = uv_udp_set_socket(handle->loop,
                          handle,
                          sock,
                          protocol_info.iAddressFamily);
  return uv_translate_sys_error(err);
}


#define SOCKOPT_SETTER(name, option4, option6, validate)                      \
  int uv_udp_set_##name(uv_udp_t* handle, int value) {                        \
    DWORD optval = (DWORD) value;                                             \
                                                                              \
    if (!(validate(value))) {                                                 \
      return UV_EINVAL;                                                       \
    }                                                                         \
                                                                              \
    if (!(handle->flags & UV_HANDLE_BOUND))                                   \
      return UV_EBADF;                                                        \
                                                                              \
    if (!(handle->flags & UV_HANDLE_IPV6)) {                                  \
      /* Set IPv4 socket option */                                            \
      if (setsockopt(handle->socket,                                          \
                     IPPROTO_IP,                                              \
                     option4,                                                 \
                     (char*) &optval,                                         \
                     sizeof optval)) {                                        \
        return uv_translate_sys_error(WSAGetLastError());                     \
      }                                                                       \
    } else {                                                                  \
      /* Set IPv6 socket option */                                            \
      if (setsockopt(handle->socket,                                          \
                     IPPROTO_IPV6,                                            \
                     option6,                                                 \
                     (char*) &optval,                                         \
                     sizeof optval)) {                                        \
        return uv_translate_sys_error(WSAGetLastError());                     \
      }                                                                       \
    }                                                                         \
    return 0;                                                                 \
  }

#define VALIDATE_TTL(value) ((value) >= 1 && (value) <= 255)
#define VALIDATE_MULTICAST_TTL(value) ((value) >= -1 && (value) <= 255)
#define VALIDATE_MULTICAST_LOOP(value) (1)

SOCKOPT_SETTER(ttl,
               IP_TTL,
               IPV6_HOPLIMIT,
               VALIDATE_TTL)
SOCKOPT_SETTER(multicast_ttl,
               IP_MULTICAST_TTL,
               IPV6_MULTICAST_HOPS,
               VALIDATE_MULTICAST_TTL)
SOCKOPT_SETTER(multicast_loop,
               IP_MULTICAST_LOOP,
               IPV6_MULTICAST_LOOP,
               VALIDATE_MULTICAST_LOOP)

#undef SOCKOPT_SETTER
#undef VALIDATE_TTL
#undef VALIDATE_MULTICAST_TTL
#undef VALIDATE_MULTICAST_LOOP


/* This function is an egress point, i.e. it returns libuv errors rather than
 * system errors.
 */
int uv__udp_bind(uv_udp_t* handle,
                 const struct sockaddr* addr,
                 unsigned int addrlen,
                 unsigned int flags) {
  int err;

  err = uv_udp_maybe_bind(handle, addr, addrlen, flags);
  if (err)
    return uv_translate_sys_error(err);

  return 0;
}


/* This function is an egress point, i.e. it returns libuv errors rather than
 * system errors.
 */
int uv__udp_send(uv_udp_send_t* req,
                 uv_udp_t* handle,
                 const uv_buf_t bufs[],
                 unsigned int nbufs,
                 const struct sockaddr* addr,
                 unsigned int addrlen,
                 uv_udp_send_cb send_cb) {
  const struct sockaddr* bind_addr;
  int err;

  if (!(handle->flags & UV_HANDLE_BOUND)) {
    if (addrlen == sizeof(uv_addr_ip4_any_)) {
      bind_addr = (const struct sockaddr*) &uv_addr_ip4_any_;
    } else if (addrlen == sizeof(uv_addr_ip6_any_)) {
      bind_addr = (const struct sockaddr*) &uv_addr_ip6_any_;
    } else {
      abort();
    }
    err = uv_udp_maybe_bind(handle, bind_addr, addrlen, 0);
    if (err)
      return uv_translate_sys_error(err);
  }

  err = uv__send(req, handle, bufs, nbufs, addr, addrlen, send_cb);
  if (err)
    return uv_translate_sys_error(err);

  return 0;
}


int uv__udp_try_send(uv_udp_t* handle,
                     const uv_buf_t bufs[],
                     unsigned int nbufs,
                     const struct sockaddr* addr,
                     unsigned int addrlen) {
  return UV_ENOSYS;
}<|MERGE_RESOLUTION|>--- conflicted
+++ resolved
@@ -270,26 +270,7 @@
 
   req = &handle->recv_req;
   memset(&req->u.io.overlapped, 0, sizeof(req->u.io.overlapped));
-
-<<<<<<< HEAD
   handle->flags |= UV_HANDLE_ZERO_READ;
-=======
-  /*
-   * Preallocate a read buffer if the number of active streams is below
-   * the threshold.
-  */
-  if (loop->active_udp_streams < uv_active_udp_streams_threshold) {
-    handle->flags &= ~UV_HANDLE_ZERO_READ;
-
-    handle->recv_buffer = uv_buf_init(NULL, 0);
-    handle->alloc_cb((uv_handle_t*) handle, 65536, &handle->recv_buffer);
-    if (handle->recv_buffer.base == NULL || handle->recv_buffer.len == 0) {
-      handle->recv_cb(handle, UV_ENOBUFS, &handle->recv_buffer, NULL, 0);
-      return;
-    }
-    assert(handle->recv_buffer.base != NULL);
->>>>>>> d796bedf
-
   buf.base = "";
   buf.len = 0;
   flags = MSG_PEEK;
