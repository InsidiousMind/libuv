/* Copyright Joyent, Inc. and other Node contributors. All rights reserved.
 * Permission is hereby granted, free of charge, to any person obtaining a copy
 * of this software and associated documentation files (the "Software"), to
 * deal in the Software without restriction, including without limitation the
 * rights to use, copy, modify, merge, publish, distribute, sublicense, and/or
 * sell copies of the Software, and to permit persons to whom the Software is
 * furnished to do so, subject to the following conditions:
 *
 * The above copyright notice and this permission notice shall be included in
 * all copies or substantial portions of the Software.
 *
 * THE SOFTWARE IS PROVIDED "AS IS", WITHOUT WARRANTY OF ANY KIND, EXPRESS OR
 * IMPLIED, INCLUDING BUT NOT LIMITED TO THE WARRANTIES OF MERCHANTABILITY,
 * FITNESS FOR A PARTICULAR PURPOSE AND NONINFRINGEMENT. IN NO EVENT SHALL THE
 * AUTHORS OR COPYRIGHT HOLDERS BE LIABLE FOR ANY CLAIM, DAMAGES OR OTHER
 * LIABILITY, WHETHER IN AN ACTION OF CONTRACT, TORT OR OTHERWISE, ARISING
 * FROM, OUT OF OR IN CONNECTION WITH THE SOFTWARE OR THE USE OR OTHER DEALINGS
 * IN THE SOFTWARE.
 */

#include "uv.h"
#include "internal.h"

#include <stdio.h>
#include <stdint.h>
#include <stdlib.h>
#include <string.h>
#include <assert.h>
#include <errno.h>

#ifndef SUNOS_NO_IFADDRS
# include <ifaddrs.h>
#endif
#include <net/if.h>
#include <net/if_dl.h>

#include <sys/loadavg.h>
#include <sys/time.h>
#include <unistd.h>
#include <kstat.h>
#include <fcntl.h>

#include <sys/port.h>
#include <port.h>

#define PORT_FIRED 0x69
#define PORT_UNUSED 0x0
#define PORT_LOADED 0x99
#define PORT_DELETED -1

#if (!defined(_LP64)) && (_FILE_OFFSET_BITS - 0 == 64)
#define PROCFS_FILE_OFFSET_BITS_HACK 1
#undef _FILE_OFFSET_BITS
#else
#define PROCFS_FILE_OFFSET_BITS_HACK 0
#endif

#include <procfs.h>

#if (PROCFS_FILE_OFFSET_BITS_HACK - 0 == 1)
#define _FILE_OFFSET_BITS 64
#endif


int uv__platform_loop_init(uv_loop_t* loop, int default_loop) {
  int err;
  int fd;

  loop->fs_fd = -1;
  loop->backend_fd = -1;

  fd = port_create();
  if (fd == -1)
    return -errno;

  err = uv__cloexec(fd, 1);
  if (err) {
    uv__close(fd);
    return err;
  }
  loop->backend_fd = fd;

  return 0;
}


void uv__platform_loop_delete(uv_loop_t* loop) {
  if (loop->fs_fd != -1) {
    uv__close(loop->fs_fd);
    loop->fs_fd = -1;
  }

  if (loop->backend_fd != -1) {
    uv__close(loop->backend_fd);
    loop->backend_fd = -1;
  }
}


void uv__platform_invalidate_fd(uv_loop_t* loop, int fd) {
  struct port_event* events;
  uintptr_t i;
  uintptr_t nfds;

  assert(loop->watchers != NULL);

  events = (struct port_event*) loop->watchers[loop->nwatchers];
  nfds = (uintptr_t) loop->watchers[loop->nwatchers + 1];
  if (events == NULL)
    return;

  /* Invalidate events with same file descriptor */
  for (i = 0; i < nfds; i++)
    if ((int) events[i].portev_object == fd)
      events[i].portev_object = -1;
}


void uv__io_poll(uv_loop_t* loop, int timeout) {
  struct port_event events[1024];
  struct port_event* pe;
  struct timespec spec;
  QUEUE* q;
  uv__io_t* w;
  uint64_t base;
  uint64_t diff;
  unsigned int nfds;
  unsigned int i;
  int saved_errno;
  int nevents;
  int count;
  int fd;

  if (loop->nfds == 0) {
    assert(QUEUE_EMPTY(&loop->watcher_queue));
    return;
  }

  while (!QUEUE_EMPTY(&loop->watcher_queue)) {
    q = QUEUE_HEAD(&loop->watcher_queue);
    QUEUE_REMOVE(q);
    QUEUE_INIT(q);

    w = QUEUE_DATA(q, uv__io_t, watcher_queue);
    assert(w->pevents != 0);

    if (port_associate(loop->backend_fd, PORT_SOURCE_FD, w->fd, w->pevents, 0))
      abort();

    w->events = w->pevents;
  }

  assert(timeout >= -1);
  base = loop->time;
  count = 48; /* Benchmarks suggest this gives the best throughput. */

  for (;;) {
    if (timeout != -1) {
      spec.tv_sec = timeout / 1000;
      spec.tv_nsec = (timeout % 1000) * 1000000;
    }

    /* Work around a kernel bug where nfds is not updated. */
    events[0].portev_source = 0;

    nfds = 1;
    saved_errno = 0;
    if (port_getn(loop->backend_fd,
                  events,
                  ARRAY_SIZE(events),
                  &nfds,
                  timeout == -1 ? NULL : &spec)) {
      /* Work around another kernel bug: port_getn() may return events even
       * on error.
       */
      if (errno == EINTR || errno == ETIME)
        saved_errno = errno;
      else
        abort();
    }

    /* Update loop->time unconditionally. It's tempting to skip the update when
     * timeout == 0 (i.e. non-blocking poll) but there is no guarantee that the
     * operating system didn't reschedule our process while in the syscall.
     */
    SAVE_ERRNO(uv__update_time(loop));

    if (events[0].portev_source == 0) {
      if (timeout == 0)
        return;

      if (timeout == -1)
        continue;

      goto update_timeout;
    }

    if (nfds == 0) {
      assert(timeout != -1);
      return;
    }

    nevents = 0;

    assert(loop->watchers != NULL);
    loop->watchers[loop->nwatchers] = (void*) events;
    loop->watchers[loop->nwatchers + 1] = (void*) (uintptr_t) nfds;
    for (i = 0; i < nfds; i++) {
      pe = events + i;
      fd = pe->portev_object;

      /* Skip invalidated events, see uv__platform_invalidate_fd */
      if (fd == -1)
        continue;

      assert(fd >= 0);
      assert((unsigned) fd < loop->nwatchers);

      w = loop->watchers[fd];

      /* File descriptor that we've stopped watching, ignore. */
      if (w == NULL)
        continue;

      w->cb(loop, w, pe->portev_events);
      nevents++;

      if (w != loop->watchers[fd])
        continue;  /* Disabled by callback. */

      /* Events Ports operates in oneshot mode, rearm timer on next run. */
      if (w->pevents != 0 && QUEUE_EMPTY(&w->watcher_queue))
        QUEUE_INSERT_TAIL(&loop->watcher_queue, &w->watcher_queue);
    }
    loop->watchers[loop->nwatchers] = NULL;
    loop->watchers[loop->nwatchers + 1] = NULL;

    if (nevents != 0) {
      if (nfds == ARRAY_SIZE(events) && --count != 0) {
        /* Poll for more events but don't block this time. */
        timeout = 0;
        continue;
      }
      return;
    }

    if (saved_errno == ETIME) {
      assert(timeout != -1);
      return;
    }

    if (timeout == 0)
      return;

    if (timeout == -1)
      continue;

update_timeout:
    assert(timeout > 0);

    diff = loop->time - base;
    if (diff >= (uint64_t) timeout)
      return;

    timeout -= diff;
  }
}


uint64_t uv__hrtime(uv_clocktype_t type) {
  return gethrtime();
}


/*
 * We could use a static buffer for the path manipulations that we need outside
 * of the function, but this function could be called by multiple consumers and
 * we don't want to potentially create a race condition in the use of snprintf.
 */
int uv_exepath(char* buffer, size_t* size) {
  ssize_t res;
  char buf[128];

  if (buffer == NULL || size == NULL)
    return -EINVAL;

  snprintf(buf, sizeof(buf), "/proc/%lu/path/a.out", (unsigned long) getpid());
  res = readlink(buf, buffer, *size - 1);
  if (res == -1)
    return -errno;

  buffer[res] = '\0';
  *size = res;
  return 0;
}


uint64_t uv_get_free_memory(void) {
  return (uint64_t) sysconf(_SC_PAGESIZE) * sysconf(_SC_AVPHYS_PAGES);
}


uint64_t uv_get_total_memory(void) {
  return (uint64_t) sysconf(_SC_PAGESIZE) * sysconf(_SC_PHYS_PAGES);
}


void uv_loadavg(double avg[3]) {
  (void) getloadavg(avg, 3);
}


#if defined(PORT_SOURCE_FILE)

<<<<<<< HEAD
static int uv__fs_event_rearm(uv_fs_event_t *handle) {
  if (handle->fd == -1)
    return -EBADF;
=======
static int uv__fs_event_rearm(uv_fs_event_t* handle) {
  if (handle->fd == -1)
    return 0;
>>>>>>> 703a9e60

  if (port_associate(handle->loop->fs_fd,
                     PORT_SOURCE_FILE,
                     (uintptr_t) &handle->fo,
                     FILE_ATTRIB | FILE_MODIFIED,
                     handle) == -1) {
<<<<<<< HEAD
    return -errno;
  }
  handle->fd = PORT_LOADED;

=======
    uv__set_sys_error(handle->loop, errno);
    return -1;
  }
  handle->fd = PORT_LOADED;
>>>>>>> 703a9e60
  return 0;
}


static void uv__fs_event_read(uv_loop_t* loop,
                              uv__io_t* w,
                              unsigned int revents) {
  uv_fs_event_t *handle = NULL;
  timespec_t timeout;
  port_event_t pe;
  int events;
  int r;

  (void) w;
  (void) revents;

  do {
    uint_t n = 1;

    /*
     * Note that our use of port_getn() here (and not port_get()) is deliberate:
     * there is a bug in event ports (Sun bug 6456558) whereby a zeroed timeout
     * causes port_get() to return success instead of ETIME when there aren't
     * actually any events (!); by using port_getn() in lieu of port_get(),
     * we can at least workaround the bug by checking for zero returned events
     * and treating it as we would ETIME.
     */
    do {
      memset(&timeout, 0, sizeof timeout);
      r = port_getn(loop->fs_fd, &pe, 1, &n, &timeout);
    }
    while (r == -1 && errno == EINTR);

    if ((r == -1 && errno == ETIME) || n == 0)
      break;

    handle = (uv_fs_event_t*) pe.portev_user;
    assert((r == 0) && "unexpected port_get() error");

    events = 0;
    if (pe.portev_events & (FILE_ATTRIB | FILE_MODIFIED))
      events |= UV_CHANGE;
    if (pe.portev_events & ~(FILE_ATTRIB | FILE_MODIFIED))
      events |= UV_RENAME;
    assert(events != 0);
    handle->fd = PORT_FIRED;
    handle->cb(handle, NULL, events, 0);

    if (handle->fd != PORT_DELETED)
      if (uv__fs_event_rearm(handle) != 0)
        handle->cb(handle, NULL, 0, -1);
  }
  while (handle->fd != PORT_DELETED);
<<<<<<< HEAD

  if (handle != NULL && handle->fd != PORT_DELETED)
    uv__fs_event_rearm(handle);  /* FIXME(bnoordhuis) Check return code. */
}


int uv_fs_event_init(uv_loop_t* loop, uv_fs_event_t* handle) {
  uv__handle_init(loop, (uv_handle_t*)handle, UV_FS_EVENT);
  return 0;
=======
>>>>>>> 703a9e60
}


int uv_fs_event_start(uv_fs_event_t* handle,
                      uv_fs_event_cb cb,
                      const char* filename,
                      unsigned int flags) {
  int portfd;
  int first_run;

  if (uv__is_active(handle))
    return -EINVAL;

  first_run = 0;
  if (handle->loop->fs_fd == -1) {
    portfd = port_create();
    if (portfd == -1)
      return -errno;
    handle->loop->fs_fd = portfd;
    first_run = 1;
  }

<<<<<<< HEAD
  uv__handle_start(handle);
=======
  uv__handle_init(loop, (uv_handle_t*)handle, UV_FS_EVENT);
>>>>>>> 703a9e60
  handle->filename = strdup(filename);
  handle->fd = PORT_UNUSED;
  handle->cb = cb;

  memset(&handle->fo, 0, sizeof handle->fo);
  handle->fo.fo_name = handle->filename;
<<<<<<< HEAD
  uv__fs_event_rearm(handle);  /* FIXME(bnoordhuis) Check return code. */
=======
  if (uv__fs_event_rearm(handle) != 0)
    return -1;

  uv__handle_start(handle); /* FIXME shouldn't start automatically */
>>>>>>> 703a9e60

  if (first_run) {
    uv__io_init(&handle->loop->fs_event_watcher, uv__fs_event_read, portfd);
    uv__io_start(handle->loop, &handle->loop->fs_event_watcher, UV__POLLIN);
  }

  return 0;
}


int uv_fs_event_stop(uv_fs_event_t* handle) {
  if (!uv__is_active(handle))
    return -EINVAL;

  if (handle->fd == PORT_FIRED || handle->fd == PORT_LOADED) {
    port_dissociate(handle->loop->fs_fd,
                    PORT_SOURCE_FILE,
                    (uintptr_t) &handle->fo);
  }

  handle->fd = PORT_DELETED;
  free(handle->filename);
  handle->filename = NULL;
  handle->fo.fo_name = NULL;
  uv__handle_stop(handle);

  return 0;
}

void uv__fs_event_close(uv_fs_event_t* handle) {
  uv_fs_event_stop(handle);
}

#else /* !defined(PORT_SOURCE_FILE) */

int uv_fs_event_init(uv_loop_t* loop, uv_fs_event_t* handle) {
  return -ENOSYS;
}


int uv_fs_event_start(uv_fs_event_t* handle,
                      uv_fs_event_cb cb,
                      const char* filename,
                      unsigned int flags) {
  return -ENOSYS;
}


int uv_fs_event_stop(uv_fs_event_t* handle) {
  return -ENOSYS;
}


void uv__fs_event_close(uv_fs_event_t* handle) {
  UNREACHABLE();
}

#endif /* defined(PORT_SOURCE_FILE) */


char** uv_setup_args(int argc, char** argv) {
  return argv;
}


int uv_set_process_title(const char* title) {
  return 0;
}


int uv_get_process_title(char* buffer, size_t size) {
  if (size > 0) {
    buffer[0] = '\0';
  }
  return 0;
}


int uv_resident_set_memory(size_t* rss) {
  psinfo_t psinfo;
  int err;
  int fd;

  fd = open("/proc/self/psinfo", O_RDONLY);
  if (fd == -1)
    return -errno;

  /* FIXME(bnoordhuis) Handle EINTR. */
  err = -EINVAL;
  if (read(fd, &psinfo, sizeof(psinfo)) == sizeof(psinfo)) {
    *rss = (size_t)psinfo.pr_rssize * 1024;
    err = 0;
  }
  uv__close(fd);

  return err;
}


int uv_uptime(double* uptime) {
  kstat_ctl_t   *kc;
  kstat_t       *ksp;
  kstat_named_t *knp;

  long hz = sysconf(_SC_CLK_TCK);

  kc = kstat_open();
  if (kc == NULL)
    return -EPERM;

  ksp = kstat_lookup(kc, (char*) "unix", 0, (char*) "system_misc");
  if (kstat_read(kc, ksp, NULL) == -1) {
    *uptime = -1;
  } else {
    knp = (kstat_named_t*)  kstat_data_lookup(ksp, (char*) "clk_intr");
    *uptime = knp->value.ul / hz;
  }
  kstat_close(kc);

  return 0;
}


int uv_cpu_info(uv_cpu_info_t** cpu_infos, int* count) {
  int           lookup_instance;
  kstat_ctl_t   *kc;
  kstat_t       *ksp;
  kstat_named_t *knp;
  uv_cpu_info_t* cpu_info;

  kc = kstat_open();
  if (kc == NULL)
    return -EPERM;

  /* Get count of cpus */
  lookup_instance = 0;
  while ((ksp = kstat_lookup(kc, (char*) "cpu_info", lookup_instance, NULL))) {
    lookup_instance++;
  }

  *cpu_infos =  malloc(lookup_instance * sizeof(**cpu_infos));
  if (!(*cpu_infos)) {
    kstat_close(kc);
    return -ENOMEM;
  }

  *count = lookup_instance;

  cpu_info = *cpu_infos;
  lookup_instance = 0;
  while ((ksp = kstat_lookup(kc, (char*) "cpu_info", lookup_instance, NULL))) {
    if (kstat_read(kc, ksp, NULL) == -1) {
      cpu_info->speed = 0;
      cpu_info->model = NULL;
    } else {
      knp = kstat_data_lookup(ksp, (char*) "clock_MHz");
      assert(knp->data_type == KSTAT_DATA_INT32 ||
             knp->data_type == KSTAT_DATA_INT64);
      cpu_info->speed = (knp->data_type == KSTAT_DATA_INT32) ? knp->value.i32
                                                             : knp->value.i64;

      knp = kstat_data_lookup(ksp, (char*) "brand");
      assert(knp->data_type == KSTAT_DATA_STRING);
      cpu_info->model = strdup(KSTAT_NAMED_STR_PTR(knp));
    }

    lookup_instance++;
    cpu_info++;
  }

  cpu_info = *cpu_infos;
  lookup_instance = 0;
  for (;;) {
    ksp = kstat_lookup(kc, (char*) "cpu", lookup_instance, (char*) "sys");

    if (ksp == NULL)
      break;

    if (kstat_read(kc, ksp, NULL) == -1) {
      cpu_info->cpu_times.user = 0;
      cpu_info->cpu_times.nice = 0;
      cpu_info->cpu_times.sys = 0;
      cpu_info->cpu_times.idle = 0;
      cpu_info->cpu_times.irq = 0;
    } else {
      knp = kstat_data_lookup(ksp, (char*) "cpu_ticks_user");
      assert(knp->data_type == KSTAT_DATA_UINT64);
      cpu_info->cpu_times.user = knp->value.ui64;

      knp = kstat_data_lookup(ksp, (char*) "cpu_ticks_kernel");
      assert(knp->data_type == KSTAT_DATA_UINT64);
      cpu_info->cpu_times.sys = knp->value.ui64;

      knp = kstat_data_lookup(ksp, (char*) "cpu_ticks_idle");
      assert(knp->data_type == KSTAT_DATA_UINT64);
      cpu_info->cpu_times.idle = knp->value.ui64;

      knp = kstat_data_lookup(ksp, (char*) "intr");
      assert(knp->data_type == KSTAT_DATA_UINT64);
      cpu_info->cpu_times.irq = knp->value.ui64;
      cpu_info->cpu_times.nice = 0;
    }

    lookup_instance++;
    cpu_info++;
  }

  kstat_close(kc);

  return 0;
}


void uv_free_cpu_info(uv_cpu_info_t* cpu_infos, int count) {
  int i;

  for (i = 0; i < count; i++) {
    free(cpu_infos[i].model);
  }

  free(cpu_infos);
}


int uv_interface_addresses(uv_interface_address_t** addresses, int* count) {
#ifdef SUNOS_NO_IFADDRS
  return -ENOSYS;
#else
  uv_interface_address_t* address;
  struct sockaddr_dl* sa_addr;
  struct ifaddrs* addrs;
  struct ifaddrs* ent;
  int i;

  if (getifaddrs(&addrs))
    return -errno;

  *count = 0;

  /* Count the number of interfaces */
  for (ent = addrs; ent != NULL; ent = ent->ifa_next) {
    if (!((ent->ifa_flags & IFF_UP) && (ent->ifa_flags & IFF_RUNNING)) ||
        (ent->ifa_addr == NULL) ||
        (ent->ifa_addr->sa_family == PF_PACKET)) {
      continue;
    }

    (*count)++;
  }

  *addresses = malloc(*count * sizeof(**addresses));
  if (!(*addresses))
    return -ENOMEM;

  address = *addresses;

  for (ent = addrs; ent != NULL; ent = ent->ifa_next) {
    if (!((ent->ifa_flags & IFF_UP) && (ent->ifa_flags & IFF_RUNNING)))
      continue;

    if (ent->ifa_addr == NULL)
      continue;

    address->name = strdup(ent->ifa_name);

    if (ent->ifa_addr->sa_family == AF_INET6) {
      address->address.address6 = *((struct sockaddr_in6*) ent->ifa_addr);
    } else {
      address->address.address4 = *((struct sockaddr_in*) ent->ifa_addr);
    }

    if (ent->ifa_netmask->sa_family == AF_INET6) {
      address->netmask.netmask6 = *((struct sockaddr_in6*) ent->ifa_netmask);
    } else {
      address->netmask.netmask4 = *((struct sockaddr_in*) ent->ifa_netmask);
    }

    address->is_internal = !!((ent->ifa_flags & IFF_PRIVATE) ||
                           (ent->ifa_flags & IFF_LOOPBACK));

    address++;
  }

  /* Fill in physical addresses for each interface */
  for (ent = addrs; ent != NULL; ent = ent->ifa_next) {
    if (!((ent->ifa_flags & IFF_UP) && (ent->ifa_flags & IFF_RUNNING)) ||
        (ent->ifa_addr == NULL) ||
        (ent->ifa_addr->sa_family != AF_LINK)) {
      continue;
    }

    address = *addresses;

    for (i = 0; i < (*count); i++) {
      if (strcmp(address->name, ent->ifa_name) == 0) {
        sa_addr = (struct sockaddr_dl*)(ent->ifa_addr);
        memcpy(address->phys_addr, LLADDR(sa_addr), sizeof(address->phys_addr));
      }
      address++;
    }
  }

  freeifaddrs(addrs);

  return 0;
#endif  /* SUNOS_NO_IFADDRS */
}


void uv_free_interface_addresses(uv_interface_address_t* addresses,
  int count) {
  int i;

  for (i = 0; i < count; i++) {
    free(addresses[i].name);
  }

  free(addresses);
}<|MERGE_RESOLUTION|>--- conflicted
+++ resolved
@@ -312,32 +312,19 @@
 
 #if defined(PORT_SOURCE_FILE)
 
-<<<<<<< HEAD
 static int uv__fs_event_rearm(uv_fs_event_t *handle) {
   if (handle->fd == -1)
     return -EBADF;
-=======
-static int uv__fs_event_rearm(uv_fs_event_t* handle) {
-  if (handle->fd == -1)
-    return 0;
->>>>>>> 703a9e60
 
   if (port_associate(handle->loop->fs_fd,
                      PORT_SOURCE_FILE,
                      (uintptr_t) &handle->fo,
                      FILE_ATTRIB | FILE_MODIFIED,
                      handle) == -1) {
-<<<<<<< HEAD
     return -errno;
   }
   handle->fd = PORT_LOADED;
 
-=======
-    uv__set_sys_error(handle->loop, errno);
-    return -1;
-  }
-  handle->fd = PORT_LOADED;
->>>>>>> 703a9e60
   return 0;
 }
 
@@ -386,23 +373,19 @@
     handle->fd = PORT_FIRED;
     handle->cb(handle, NULL, events, 0);
 
-    if (handle->fd != PORT_DELETED)
-      if (uv__fs_event_rearm(handle) != 0)
-        handle->cb(handle, NULL, 0, -1);
+    if (handle->fd != PORT_DELETED) {
+      r = uv__fs_event_rearm(handle);
+      if (r != 0)
+        handle->cb(handle, NULL, 0, r);
+    }
   }
   while (handle->fd != PORT_DELETED);
-<<<<<<< HEAD
-
-  if (handle != NULL && handle->fd != PORT_DELETED)
-    uv__fs_event_rearm(handle);  /* FIXME(bnoordhuis) Check return code. */
 }
 
 
 int uv_fs_event_init(uv_loop_t* loop, uv_fs_event_t* handle) {
   uv__handle_init(loop, (uv_handle_t*)handle, UV_FS_EVENT);
   return 0;
-=======
->>>>>>> 703a9e60
 }
 
 
@@ -412,6 +395,7 @@
                       unsigned int flags) {
   int portfd;
   int first_run;
+  int err;
 
   if (uv__is_active(handle))
     return -EINVAL;
@@ -425,25 +409,16 @@
     first_run = 1;
   }
 
-<<<<<<< HEAD
   uv__handle_start(handle);
-=======
-  uv__handle_init(loop, (uv_handle_t*)handle, UV_FS_EVENT);
->>>>>>> 703a9e60
   handle->filename = strdup(filename);
   handle->fd = PORT_UNUSED;
   handle->cb = cb;
 
   memset(&handle->fo, 0, sizeof handle->fo);
   handle->fo.fo_name = handle->filename;
-<<<<<<< HEAD
-  uv__fs_event_rearm(handle);  /* FIXME(bnoordhuis) Check return code. */
-=======
-  if (uv__fs_event_rearm(handle) != 0)
-    return -1;
-
-  uv__handle_start(handle); /* FIXME shouldn't start automatically */
->>>>>>> 703a9e60
+  err = uv__fs_event_rearm(handle);
+  if (err != 0)
+    return err;
 
   if (first_run) {
     uv__io_init(&handle->loop->fs_event_watcher, uv__fs_event_read, portfd);
